--- conflicted
+++ resolved
@@ -1,21 +1,14 @@
-<<<<<<< HEAD
-import { IRequest, IttyRouter, StatusError, text } from "itty-router"
-=======
 import { error, IRequest, IttyRouter, text } from "itty-router"
->>>>>>> 506de01a
 import { CFArgs } from "../router"
 import { parsePrivateKey } from "sshpk"
 import { withValidJWT } from "../verify"
 import { CertificateSignerResponse } from "../types"
 import { CertificateExtraExtensionsError, CreateCertificateOptions, createSignedCertificate } from "../certificate"
 import { withPayload } from "../payload"
-<<<<<<< HEAD
 import { router as hostRouter } from "./v1/host"
-=======
 import { Logger } from "@andrewheberle/ts-slog"
 
 const logger = new Logger()
->>>>>>> 506de01a
 
 export const router = IttyRouter<IRequest, CFArgs>({ base: '/api/v1' })
 
